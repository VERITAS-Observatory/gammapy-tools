import numpy as np
from astropy.io.fits import HDUList
from astropy.time import Time
from astropy.table import Table
from astropy import units as u
from astropy.coordinates import SkyCoord


def get_obs_details(hdul: HDUList) -> tuple[float, float, float]:
    """Find the run conditions

    Parameters
    ----------
    hdul (HDUList)                              - HDUL of the dl3 file

    Returns
    ----------
        zen (float)                             - Zenith angle of the observation
        nsb (float)                             - NSB Level of the observation
        az  (float)                             - Azimuth angle of the observation
    """

    zen = 90 - float(hdul[1].header["ALT_PNT"])
    nsb = float(hdul[1].header["NSBLEVEL"])
    az = float(hdul[1].header["AZ_PNT"])

    return zen, az, nsb


def get_epoch(hdul: HDUList) -> tuple[Time, float, dict]:
    """Find the epoch cooresponding to the run

    Parameters
    ----------
    hdul (HDUList)                              - HDUL of the dl3 file

    Returns
    ----------
        tobs (astropy.time.Time)                - Time of the observation
        obs_id (str)                            - Observations ID
        season (dict)                           - Relevant Epoch dictionary entry
    """
    epochs = {
        "V4": {"tstart": Time("2000-01-01"), "tstop": Time("2009-09-13")},
        "V5": {"tstart": Time("2009-09-14"), "tstop": Time("2012-07-31")},
        "V6_2012_2013a": {"tstart": Time("2012-08-01"), "tstop": Time("2013-03-15")},
        "V6_2012_2013b": {"tstart": Time("2013-03-16"), "tstop": Time("2013-11-16")},
        "V6_2013_2014a": {"tstart": Time("2013-11-17"), "tstop": Time("2014-05-12")},
        "V6_2013_2014b": {"tstart": Time("2014-05-13"), "tstop": Time("2014-11-07")},
        "V6_2014_2015": {"tstart": Time("2014-11-08"), "tstop": Time("2015-07-31")},
        "V6_2015_2016": {"tstart": Time("2015-08-01"), "tstop": Time("2016-07-31")},
        "V6_2016_2017": {"tstart": Time("2016-08-01"), "tstop": Time("2017-07-31")},
        "V6_2017_2018": {"tstart": Time("2017-08-01"), "tstop": Time("2018-07-31")},
        "V6_2018_2019": {"tstart": Time("2018-08-01"), "tstop": Time("2019-11-12")},
        "V6_2019_2020w": {"tstart": Time("2019-11-13"), "tstop": Time("2020-05-07")},
        "V6_2020_2020s": {"tstart": Time("2020-05-08"), "tstop": Time("2020-11-04")},
        "V6_2020_2021w": {"tstart": Time("2020-11-05"), "tstop": Time("2021-04-27")},
        "V6_2021_2021s": {"tstart": Time("2021-04-28"), "tstop": Time("2021-11-16")},
        "V6_2021_2022w": {"tstart": Time("2021-11-17"), "tstop": Time("2022-05-09")},
        #  "V6_2022_2022s" : {"tstart"  :Time("2022-05-10"), "tstop" : Time("2022-11-08")},
        "V6_2022_2022s": {"tstart": Time("2022-05-10"), "tstop": Time("2025-11-08")},
    }

    tobs = Time(hdul[1].header["DATE-OBS"])
    # for e ine.keys():
    #     if e[e]["tstart"] < tobs) and e[e]["tstop"] > tobs):
    #         returne[e]["tstart"],e[e]["tstop"], tobs
    obs_id = hdul[1].header["OBS_ID"]
    season = ""

    for key, value in epochs.items():
        if (tobs.iso > value["tstart"]) & (tobs.iso <= value["tstop"]):
            season = epochs[key]
    # to do: add error catching in case the time specified is outside of the VERITAS epochs
    return tobs, obs_id, season


def find_data_mimic(
    hdul: HDUList, config: dict, obs_table: Table
) -> tuple[np.ndarray, float]:
    """Find background data from an obs_table

    Parameters
    ----------
        hdul (HDUList)                          - HDUL of the dl3 file
        config (dict)                           - Cofigurations details
        obs_table (astropy.table.Table)         - Observations table



    Returns
    ----------
        data_mask (numpy.ndarray)               - Mask to be applied to the obs_table
        livetime (float)                        - Livetime of the selected data

    """
    try:
        tobs, obs_id, season = get_epoch(hdul)

    # Should only happen if there is an issue with the dl3 file...
    # Todo: better handle here
    except Exception as e:
        print(e)
        print(hdul)
        print(hdul[0].header)
        return None

    # obs_table = DataStore.from_dir(config["io"]["search_datastore"]).obs_table

    zen_obs, az_obs, nsb_obs = get_obs_details(hdul)
    el_obs = np.deg2rad(90 - zen_obs)

    obs_date = Time(obs_table["DATE-AVG"])

    # Getting parameters or setting the defaults
    el_diff = (
        1.0 / np.sin(config["background_selection"]["el_diff"])
        if "el_diff" in config["background_selection"]
        else 0.15
    )
    az_diff = (
        config["background_selection"]["az_diff"]
        if "az_diff" in config["background_selection"]
        else 30.0
    )
    nsb_diff = (
        config["background_selection"]["nsb_diff"]
        if "nsb_diff" in config["background_selection"]
        else 0.7
    )
    time_max = (
        config["background_selection"]["time_max"]
        if "time_max" in config["background_selection"]
        else 30
    )
    n_tel = (
        config["background_selection"]["n_tel"]
        if "n_tel" in config["background_selection"]
        else 4
    )

    # mask in time
<<<<<<< HEAD
    if config["background_selection"]["same_szn"]:
        data_mask = (obs_date > list(season.values())[0]) & (obs_date < list(season.values())[1])
    else:
        data_mask = np.abs(obs_date - tobs) < time_max
=======
    sub_table = obs_table[np.abs(obs_date - tobs) < time_max]
>>>>>>> 8bfa0dfc

    # mask in NSB
    sub_table = sub_table[np.abs(sub_table["NSBLEVEL"] - nsb_obs) < nsb_diff]
    # mask in zenith
    el = np.deg2rad(90 - sub_table["ZEN_PNT"])
    sub_table = sub_table[np.abs(1 / np.sin(el) - 1 / np.sin(el_obs)) < el_diff]
    # Mask in az
    sub_table = sub_table[np.abs(sub_table["AZ_PNT"] - az_obs) < az_diff]
    # Mask out < 4 tels
    sub_table = sub_table[sub_table["N_TELS"] == n_tel]
    # Mask out galactic plane
    sub_table = sub_table[
        (
            np.abs(SkyCoord(sub_table["RA_PNT"], sub_table["DEC_PNT"]).galactic.b)
            > 10 * u.deg
        )
    ]
    # Make sure we're not using the same run!
    sub_table = sub_table[sub_table["OBS_ID"] != obs_id]

    # Cutting on elevation
    if "el_min" in config["background_selection"]:
        el = np.deg2rad(90 - sub_table["ZEN_PNT"])

        sub_table = sub_table[el > config["background_selection"]["el_min"]]
    if "el_max" in config["background_selection"]:
        el = np.deg2rad(90 - sub_table["ZEN_PNT"])

        sub_table = sub_table[el < config["background_selection"]["el_max"]]

    livetime = np.sum(sub_table["LIVETIME"] / 60 / 60)
    obs_list = sub_table["OBS_ID"]
    return obs_list, livetime<|MERGE_RESOLUTION|>--- conflicted
+++ resolved
@@ -140,14 +140,10 @@
     )
 
     # mask in time
-<<<<<<< HEAD
     if config["background_selection"]["same_szn"]:
-        data_mask = (obs_date > list(season.values())[0]) & (obs_date < list(season.values())[1])
+        sub_table = obs_table[(obs_date > list(season.values())[0]) & (obs_date < list(season.values())[1])]
     else:
-        data_mask = np.abs(obs_date - tobs) < time_max
-=======
-    sub_table = obs_table[np.abs(obs_date - tobs) < time_max]
->>>>>>> 8bfa0dfc
+        sub_table = obs_table[np.abs(obs_date - tobs) < time_max]
 
     # mask in NSB
     sub_table = sub_table[np.abs(sub_table["NSBLEVEL"] - nsb_obs) < nsb_diff]
